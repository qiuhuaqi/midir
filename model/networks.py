import torch
import torch.nn as nn
import torch.nn.functional as F
from model.submodules import conv_block_1, conv_blocks_2, conv_blocks_3
from model.submodules import conv_bn_leaky_relu, deconv_leaky_relu


class BaseNet(nn.Module):
    """Deformable registration network with input from image space
    The Network in paper:
    C. Qin et al., “Joint learning of motion estimation and segmentation for cardiac MR image sequences,” MICCAI 2018
    """
    def __init__(self, n_ch=1):
        super(BaseNet, self).__init__()
        self.conv_blocks1 = conv_blocks_2(n_ch, 64)
        self.conv1 = conv_block_1(128, 64)
        self.conv_blocks2 = conv_blocks_2(64, 128, 2)
        self.conv2 = conv_block_1(256, 64)
        self.conv_blocks3 = conv_blocks_3(128, 256, 2)
        self.conv3 = conv_block_1(512, 64)
        self.conv_blocks4 = conv_blocks_3(256, 512, 2)
        self.conv4 = conv_block_1(1024, 64)
        self.conv_blocks5 = conv_blocks_3(512, 512, 2)
        self.conv5 = conv_block_1(1024, 64)

        self.conv_blocks12 = conv_blocks_2(n_ch, 64)
        self.conv_blocks22 = conv_blocks_2(64, 128, 2)
        self.conv_blocks32 = conv_blocks_3(128, 256, 2)
        self.conv_blocks42 = conv_blocks_3(256, 512, 2)
        self.conv_blocks52 = conv_blocks_3(512, 512, 2)

        self.conv6 = nn.Conv2d(64 * 5, 64, 1)
        self.conv7 = conv_block_1(64, 64, 1, 1, 0)
        self.conv8 = nn.Conv2d(64, 2, 1)

    def forward(self, target, source):
        """
        Forward pass function.

        Args:
            target: target image input to the network, Tensor shape (T-1, 1, H, W)
            source: source image input to the network, Tensor shape (T-1, 1, H, W)

        Returns:
            net['dvf']: (Tensor, shape (N, 2, H, W)) calculated optical flow
        """

        # slice source and target images
        net = {}

        net['conv1'] = self.conv_blocks1(source)
        net['conv2'] = self.conv_blocks2(net['conv1'])
        net['conv3'] = self.conv_blocks3(net['conv2'])
        net['conv4'] = self.conv_blocks4(net['conv3'])
        net['conv5'] = self.conv_blocks5(net['conv4'])

        net['conv1s'] = self.conv_blocks12(target)
        net['conv2s'] = self.conv_blocks22(net['conv1s'])
        net['conv3s'] = self.conv_blocks32(net['conv2s'])
        net['conv4s'] = self.conv_blocks42(net['conv3s'])
        net['conv5s'] = self.conv_blocks52(net['conv4s'])

        net['concat1'] = torch.cat((net['conv1'], net['conv1s']), 1)
        net['concat2'] = torch.cat((net['conv2'], net['conv2s']), 1)
        net['concat3'] = torch.cat((net['conv3'], net['conv3s']), 1)
        net['concat4'] = torch.cat((net['conv4'], net['conv4s']), 1)
        net['concat5'] = torch.cat((net['conv5'], net['conv5s']), 1)

        net['out1'] = self.conv1(net['concat1'])
        net['out2'] = self.conv2(net['concat2'])
        net['out3'] = self.conv3(net['concat3'])
        net['out4'] = self.conv4(net['concat4'])
        net['out5'] = self.conv5(net['concat5'])

        net['out2_up'] = F.interpolate(net['out2'], scale_factor=2, mode='bilinear', align_corners=True)
        net['out3_up'] = F.interpolate(net['out3'], scale_factor=4, mode='bilinear', align_corners=True)
        net['out4_up'] = F.interpolate(net['out4'], scale_factor=8, mode='bilinear', align_corners=True)
        net['out5_up'] = F.interpolate(net['out5'], scale_factor=16, mode='bilinear', align_corners=True)

        net['concat'] = torch.cat((net['out1'], net['out2_up'], net['out3_up'], net['out4_up'], net['out5_up']), 1)
        net['comb_1'] = self.conv6(net['concat'])
        net['comb_2'] = self.conv7(net['comb_1'])

        net['dvf'] = torch.tanh(self.conv8(net['comb_2']))

<<<<<<< HEAD
        return net['op_flow']


# class VoxelMorph(nn.Module):
#     super(VoxelMorph, self).__init__()
#
#     self.input_conv = conv_bn_leaky_relu(input_channels, 16, )
#
#
#     def forward(self, target, source):
#         x = torch.cat((target, source), dim=1)
#
#
#
#
#
#
#
# # class UNet(nn.Module):
=======
        return net['dvf']
>>>>>>> f74d76ca
<|MERGE_RESOLUTION|>--- conflicted
+++ resolved
@@ -82,27 +82,4 @@
         net['comb_2'] = self.conv7(net['comb_1'])
 
         net['dvf'] = torch.tanh(self.conv8(net['comb_2']))
-
-<<<<<<< HEAD
-        return net['op_flow']
-
-
-# class VoxelMorph(nn.Module):
-#     super(VoxelMorph, self).__init__()
-#
-#     self.input_conv = conv_bn_leaky_relu(input_channels, 16, )
-#
-#
-#     def forward(self, target, source):
-#         x = torch.cat((target, source), dim=1)
-#
-#
-#
-#
-#
-#
-#
-# # class UNet(nn.Module):
-=======
-        return net['dvf']
->>>>>>> f74d76ca
+        return net['dvf']